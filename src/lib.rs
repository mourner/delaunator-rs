/*!
A very fast 2D [Delaunay Triangulation](https://en.wikipedia.org/wiki/Delaunay_triangulation) library for Rust.
A port of [Delaunator](https://github.com/mapbox/delaunator).

# Example

```rust
use delaunator::{Point, triangulate};

let points = vec![
    Point { x: 0., y: 0. },
    Point { x: 1., y: 0. },
    Point { x: 1., y: 1. },
    Point { x: 0., y: 1. },
];

let result = triangulate(&points);
println!("{:?}", result.triangles); // [0, 2, 1, 0, 3, 2]
```
*/

<<<<<<< HEAD
use std::{f64, fmt};
use robust::orient2d;
=======
#![no_std]

#[cfg(feature = "std")]
extern crate std;

#[macro_use]
extern crate alloc;

use core::{f64, fmt};
use alloc::vec::Vec;
>>>>>>> ddb4fea8

/// Near-duplicate points (where both `x` and `y` only differ within this value)
/// will not be included in the triangulation for robustness.
pub const EPSILON: f64 = f64::EPSILON * 2.0;

/// Represents a 2D point in the input vector.
#[derive(Clone, PartialEq, Default)]
pub struct Point {
    pub x: f64,
    pub y: f64,
}

impl fmt::Debug for Point {
    fn fmt(&self, f: &mut fmt::Formatter) -> fmt::Result {
        write!(f, "[{}, {}]", self.x, self.y)
    }
}

impl Into<robust::Coord<f64>> for &Point {
    fn into(self) -> robust::Coord<f64> {
        robust::Coord::<f64> {
            x: self.x,
            y: self.y,
        }
    }
}

impl Point {
    fn dist2(&self, p: &Self) -> f64 {
        let dx = self.x - p.x;
        let dy = self.y - p.y;
        dx * dx + dy * dy
    }

    fn orient(&self, q: &Self, r: &Self) -> f64 {
        orient2d(self.into(), q.into(), r.into())
    }

    fn circumdelta(&self, b: &Self, c: &Self) -> (f64, f64) {
        let dx = b.x - self.x;
        let dy = b.y - self.y;
        let ex = c.x - self.x;
        let ey = c.y - self.y;

        let bl = dx * dx + dy * dy;
        let cl = ex * ex + ey * ey;
        let d = 0.5 / (dx * ey - dy * ex);

        let x = (ey * bl - dy * cl) * d;
        let y = (dx * cl - ex * bl) * d;
        (x, y)
    }

    fn circumradius2(&self, b: &Self, c: &Self) -> f64 {
        let (x, y) = self.circumdelta(b, c);
        x * x + y * y
    }

    fn circumcenter(&self, b: &Self, c: &Self) -> Self {
        let (x, y) = self.circumdelta(b, c);
        Self {
            x: self.x + x,
            y: self.y + y,
        }
    }

    fn in_circle(&self, b: &Self, c: &Self, p: &Self) -> bool {
        let dx = self.x - p.x;
        let dy = self.y - p.y;
        let ex = b.x - p.x;
        let ey = b.y - p.y;
        let fx = c.x - p.x;
        let fy = c.y - p.y;

        let ap = dx * dx + dy * dy;
        let bp = ex * ex + ey * ey;
        let cp = fx * fx + fy * fy;

        dx * (ey * cp - bp * fy) - dy * (ex * cp - bp * fx) + ap * (ex * fy - ey * fx) < 0.0
    }

    fn nearly_equals(&self, p: &Self) -> bool {
        f64_abs(self.x - p.x) <= EPSILON && f64_abs(self.y - p.y) <= EPSILON
    }
}

/// Represents the area outside of the triangulation.
/// Halfedges on the convex hull (which don't have an adjacent halfedge)
/// will have this value.
pub const EMPTY: usize = usize::max_value();

/// Next halfedge in a triangle.
pub fn next_halfedge(i: usize) -> usize {
    if i % 3 == 2 {
        i - 2
    } else {
        i + 1
    }
}

/// Previous halfedge in a triangle.
pub fn prev_halfedge(i: usize) -> usize {
    if i % 3 == 0 {
        i + 2
    } else {
        i - 1
    }
}

/// Result of the Delaunay triangulation.
#[derive(Debug, Clone)]
pub struct Triangulation {
    /// A vector of point indices where each triple represents a Delaunay triangle.
    /// All triangles are directed counter-clockwise.
    pub triangles: Vec<usize>,

    /// A vector of adjacent halfedge indices that allows traversing the triangulation graph.
    ///
    /// `i`-th half-edge in the array corresponds to vertex `triangles[i]`
    /// the half-edge is coming from. `halfedges[i]` is the index of a twin half-edge
    /// in an adjacent triangle (or `EMPTY` for outer half-edges on the convex hull).
    pub halfedges: Vec<usize>,

    /// A vector of indices that reference points on the convex hull of the triangulation,
    /// counter-clockwise.
    pub hull: Vec<usize>,
}

impl Triangulation {
    fn new(n: usize) -> Self {
        let max_triangles = if n > 2 {
            2 * n - 5
        } else {
            0
        };

        Self {
            triangles: Vec::with_capacity(max_triangles * 3),
            halfedges: Vec::with_capacity(max_triangles * 3),
            hull: Vec::new(),
        }
    }

    /// The number of triangles in the triangulation.
    pub fn len(&self) -> usize {
        self.triangles.len() / 3
    }

    fn add_triangle(
        &mut self,
        i0: usize,
        i1: usize,
        i2: usize,
        a: usize,
        b: usize,
        c: usize,
    ) -> usize {
        let t = self.triangles.len();

        self.triangles.push(i0);
        self.triangles.push(i1);
        self.triangles.push(i2);

        self.halfedges.push(a);
        self.halfedges.push(b);
        self.halfedges.push(c);

        if a != EMPTY {
            self.halfedges[a] = t;
        }
        if b != EMPTY {
            self.halfedges[b] = t + 1;
        }
        if c != EMPTY {
            self.halfedges[c] = t + 2;
        }

        t
    }

    fn legalize(&mut self, a: usize, points: &[Point], hull: &mut Hull) -> usize {
        let b = self.halfedges[a];

        // if the pair of triangles doesn't satisfy the Delaunay condition
        // (p1 is inside the circumcircle of [p0, pl, pr]), flip them,
        // then do the same check/flip recursively for the new pair of triangles
        //
        //           pl                    pl
        //          /||\                  /  \
        //       al/ || \bl            al/    \a
        //        /  ||  \              /      \
        //       /  a||b  \    flip    /___ar___\
        //     p0\   ||   /p1   =>   p0\---bl---/p1
        //        \  ||  /              \      /
        //       ar\ || /br             b\    /br
        //          \||/                  \  /
        //           pr                    pr
        //
        let ar = prev_halfedge(a);

        if b == EMPTY {
            return ar;
        }

        let al = next_halfedge(a);
        let bl = prev_halfedge(b);

        let p0 = self.triangles[ar];
        let pr = self.triangles[a];
        let pl = self.triangles[al];
        let p1 = self.triangles[bl];

        let illegal = (&points[p0]).in_circle(&points[pr], &points[pl], &points[p1]);
        if illegal {
            self.triangles[a] = p1;
            self.triangles[b] = p0;

            let hbl = self.halfedges[bl];
            let har = self.halfedges[ar];

            // edge swapped on the other side of the hull (rare); fix the halfedge reference
            if hbl == EMPTY {
                let mut e = hull.start;
                loop {
                    if hull.tri[e] == bl {
                        hull.tri[e] = a;
                        break;
                    }
                    e = hull.prev[e];
                    if e == hull.start {
                        break;
                    }
                }
            }

            self.halfedges[a] = hbl;
            self.halfedges[b] = har;
            self.halfedges[ar] = bl;

            if hbl != EMPTY {
                self.halfedges[hbl] = a;
            }
            if har != EMPTY {
                self.halfedges[har] = b;
            }
            if bl != EMPTY {
                self.halfedges[bl] = ar;
            }

            let br = next_halfedge(b);

            self.legalize(a, points, hull);
            return self.legalize(br, points, hull);
        }
        ar
    }
}

// data structure for tracking the edges of the advancing convex hull
struct Hull {
    prev: Vec<usize>,
    next: Vec<usize>,
    tri: Vec<usize>,
    hash: Vec<usize>,
    start: usize,
    center: Point,
}

impl Hull {
    fn new(n: usize, center: Point, i0: usize, i1: usize, i2: usize, points: &[Point]) -> Self {
        let hash_len = f64_sqrt(n as f64) as usize;

        let mut hull = Self {
            prev: vec![0; n],            // edge to prev edge
            next: vec![0; n],            // edge to next edge
            tri: vec![0; n],             // edge to adjacent halfedge
            hash: vec![EMPTY; hash_len], // angular edge hash
            start: i0,
            center,
        };

        hull.next[i0] = i1;
        hull.prev[i2] = i1;
        hull.next[i1] = i2;
        hull.prev[i0] = i2;
        hull.next[i2] = i0;
        hull.prev[i1] = i0;

        hull.tri[i0] = 0;
        hull.tri[i1] = 1;
        hull.tri[i2] = 2;

        hull.hash_edge(&points[i0], i0);
        hull.hash_edge(&points[i1], i1);
        hull.hash_edge(&points[i2], i2);

        hull
    }

    fn hash_key(&self, p: &Point) -> usize {
        let dx = p.x - self.center.x;
        let dy = p.y - self.center.y;

        let p = dx / (f64_abs(dx) + f64_abs(dy));
        let a = (if dy > 0.0 { 3.0 - p } else { 1.0 + p }) / 4.0; // [0..1]

        let len = self.hash.len();
        (f64_floor((len as f64) * a) as usize) % len
    }

    fn hash_edge(&mut self, p: &Point, i: usize) {
        let key = self.hash_key(p);
        self.hash[key] = i;
    }

    fn find_visible_edge(&self, p: &Point, points: &[Point]) -> (usize, bool) {
        let mut start: usize = 0;
        let key = self.hash_key(p);
        let len = self.hash.len();
        for j in 0..len {
            start = self.hash[(key + j) % len];
            if start != EMPTY && self.next[start] != EMPTY {
                break;
            }
        }
        start = self.prev[start];
        let mut e = start;

        while p.orient(&points[e], &points[self.next[e]]) <= 0. {
            e = self.next[e];
            if e == start {
                return (EMPTY, false);
            }
        }
        (e, e == start)
    }
}

fn calc_bbox_center(points: &[Point]) -> Point {
    let mut min_x = f64::INFINITY;
    let mut min_y = f64::INFINITY;
    let mut max_x = f64::NEG_INFINITY;
    let mut max_y = f64::NEG_INFINITY;
    for p in points.iter() {
        min_x = min_x.min(p.x);
        min_y = min_y.min(p.y);
        max_x = max_x.max(p.x);
        max_y = max_y.max(p.y);
    }
    Point {
        x: (min_x + max_x) / 2.0,
        y: (min_y + max_y) / 2.0,
    }
}

fn find_closest_point(points: &[Point], p0: &Point) -> Option<usize> {
    let mut min_dist = f64::INFINITY;
    let mut k: usize = 0;
    for (i, p) in points.iter().enumerate() {
        let d = p0.dist2(p);
        if d > 0.0 && d < min_dist {
            k = i;
            min_dist = d;
        }
    }
    if min_dist == f64::INFINITY {
        None
    } else {
        Some(k)
    }
}

fn find_seed_triangle(points: &[Point]) -> Option<(usize, usize, usize)> {
    // pick a seed point close to the center
    let bbox_center = calc_bbox_center(points);
    let i0 = find_closest_point(points, &bbox_center)?;
    let p0 = &points[i0];

    // find the point closest to the seed
    let i1 = find_closest_point(points, p0)?;
    let p1 = &points[i1];

    // find the third point which forms the smallest circumcircle with the first two
    let mut min_radius = f64::INFINITY;
    let mut i2: usize = 0;
    for (i, p) in points.iter().enumerate() {
        if i == i0 || i == i1 {
            continue;
        }
        let r = p0.circumradius2(p1, p);
        if r < min_radius {
            i2 = i;
            min_radius = r;
        }
    }

    if min_radius == f64::INFINITY {
        None
    } else {
        // swap the order of the seed points for counter-clockwise orientation
        Some(if p0.orient(p1, &points[i2]) > 0. {
            (i0, i2, i1)
        } else {
            (i0, i1, i2)
        })
    }
}

fn sortf(f: &mut [(usize, f64)]) {
    f.sort_unstable_by(|&(_, da), &(_, db)| da.partial_cmp(&db).unwrap());
}

/// Order collinear points by dx (or dy if all x are identical) and return the list as a hull
fn handle_collinear_points(points: &[Point]) -> Triangulation {
    let Point { x, y } = points.first().cloned().unwrap_or_default();

    let mut dist: Vec<_> = points
        .iter()
        .enumerate()
        .map(|(i, p)| {
            let mut d = p.x - x;
            if d == 0.0 {
                d = p.y - y;
            }
            (i, d)
        })
        .collect();
    sortf(&mut dist);

    let mut triangulation = Triangulation::new(0);
    let mut d0 = f64::NEG_INFINITY;
    for (i, distance) in dist {
        if distance > d0 {
            triangulation.hull.push(i);
            d0 = distance;
        }
    }

    triangulation
}

/// Triangulate a set of 2D points.
/// Returns the triangulation for the input points.
/// For the degenerated case when all points are collinear, returns an empty triangulation where all points are in the hull.
pub fn triangulate(points: &[Point]) -> Triangulation {
    let seed_triangle = find_seed_triangle(points);
    if seed_triangle.is_none() {
        return handle_collinear_points(points);
    }

    let n = points.len();
    let (i0, i1, i2) = seed_triangle.expect("At this stage, points are guaranteed to yeild a seed triangle");
    let center = (&points[i0]).circumcenter(&points[i1], &points[i2]);

    let mut triangulation = Triangulation::new(n);
    triangulation.add_triangle(i0, i1, i2, EMPTY, EMPTY, EMPTY);

    // sort the points by distance from the seed triangle circumcenter
    let mut dists: Vec<_> = points
        .iter()
        .enumerate()
        .map(|(i, point)| (i, center.dist2(point)))
        .collect();

    sortf(&mut dists);

    let mut hull = Hull::new(n, center, i0, i1, i2, points);

    for (k, &(i, _)) in dists.iter().enumerate() {
        let p = &points[i];

        // skip near-duplicates
        if k > 0 && p.nearly_equals(&points[dists[k - 1].0]) {
            continue;
        }
        // skip seed triangle points
        if i == i0 || i == i1 || i == i2 {
            continue;
        }

        // find a visible edge on the convex hull using edge hash
        let (mut e, walk_back) = hull.find_visible_edge(p, points);
        if e == EMPTY {
            continue; // likely a near-duplicate point; skip it
        }

        // add the first triangle from the point
        let t = triangulation.add_triangle(e, i, hull.next[e], EMPTY, EMPTY, hull.tri[e]);

        // recursively flip triangles from the point until they satisfy the Delaunay condition
        hull.tri[i] = triangulation.legalize(t + 2, points, &mut hull);
        hull.tri[e] = t; // keep track of boundary triangles on the hull

        // walk forward through the hull, adding more triangles and flipping recursively
        let mut n = hull.next[e];
        loop {
            let q = hull.next[n];
            if p.orient(&points[n], &points[q]) < 0. {
                break;
            }
            let t = triangulation.add_triangle(n, i, q, hull.tri[i], EMPTY, hull.tri[n]);
            hull.tri[i] = triangulation.legalize(t + 2, points, &mut hull);
            hull.next[n] = EMPTY; // mark as removed
            n = q;
        }

        // walk backward from the other side, adding more triangles and flipping
        if walk_back {
            loop {
                let q = hull.prev[e];
                if p.orient(&points[q], &points[e]) < 0. {
                    break;
                }
                let t = triangulation.add_triangle(q, i, e, EMPTY, hull.tri[e], hull.tri[q]);
                triangulation.legalize(t + 2, points, &mut hull);
                hull.tri[q] = t;
                hull.next[e] = EMPTY; // mark as removed
                e = q;
            }
        }

        // update the hull indices
        hull.prev[i] = e;
        hull.next[i] = n;
        hull.prev[n] = i;
        hull.next[e] = i;
        hull.start = e;

        // save the two new edges in the hash table
        hull.hash_edge(p, i);
        hull.hash_edge(&points[e], e);
    }

    // expose hull as a vector of point indices
    let mut e = hull.start;
    loop {
        triangulation.hull.push(e);
        e = hull.next[e];
        if e == hull.start {
            break;
        }
    }

    triangulation.triangles.shrink_to_fit();
    triangulation.halfedges.shrink_to_fit();

    triangulation
}

#[cfg(feature = "std")]
#[inline]
fn f64_abs(f: f64) -> f64 {
    f.abs()
}

#[cfg(not(feature = "std"))]
#[inline]
fn f64_abs(f: f64) -> f64 {
    const SIGN_BIT: u64 = 1 << 63;
    f64::from_bits(f64::to_bits(f) & !SIGN_BIT)
}

#[cfg(feature = "std")]
#[inline]
fn f64_floor(f: f64) -> f64 {
    f.floor()
}

#[cfg(not(feature = "std"))]
#[inline]
fn f64_floor(f: f64) -> f64 {
    let mut res = (f as i64) as f64;
    if res > f {
        res -= 1.0;
    }
    res as f64
}

#[cfg(feature = "std")]
#[inline]
fn f64_sqrt(f: f64) -> f64 {
    f.sqrt()
}

#[cfg(not(feature = "std"))]
#[inline]
fn f64_sqrt(f: f64) -> f64 {
    if f < 2.0 { return f; };

    let sc = f64_sqrt(f / 4.0) * 2.0;
    let lc = sc + 1.0;
    
    if lc * lc > f {
        sc
    } else {
        lc
    }
}<|MERGE_RESOLUTION|>--- conflicted
+++ resolved
@@ -19,10 +19,6 @@
 ```
 */
 
-<<<<<<< HEAD
-use std::{f64, fmt};
-use robust::orient2d;
-=======
 #![no_std]
 
 #[cfg(feature = "std")]
@@ -31,9 +27,9 @@
 #[macro_use]
 extern crate alloc;
 
+use robust::orient2d;
 use core::{f64, fmt};
 use alloc::vec::Vec;
->>>>>>> ddb4fea8
 
 /// Near-duplicate points (where both `x` and `y` only differ within this value)
 /// will not be included in the triangulation for robustness.
@@ -625,7 +621,7 @@
 
     let sc = f64_sqrt(f / 4.0) * 2.0;
     let lc = sc + 1.0;
-    
+
     if lc * lc > f {
         sc
     } else {
